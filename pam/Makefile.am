--- conflicted
+++ resolved
@@ -27,22 +27,14 @@
                       ../compat/attrs.h pam.c common.h
 pam_ldap_so_LDADD = ../common/libtio.a ../common/libprot.a -lpam \
                     ../compat/libcompat.a
-<<<<<<< HEAD
-=======
-
-pam_ldap_so_LDFLAGS = -shared
-if HAVE_VERSION_SCRIPT_FLAG
-pam_ldap_so_LDFLAGS += $(VERSION_SCRIPT_FLAG)\$(srcdir)/pam_ldap.map
-endif
->>>>>>> 24fae4c5
-
-EXTRA_DIST = pam_ldap.map exports.solaris
 
 if USE_NATIVE_LINKER
 pam_ldap_so_LINK = @pam_ldap_so_LD@ @pam_ldap_so_LDFLAGS@ -o $@
 else
 pam_ldap_so_LINK = $(CCLD) $(AM_CFLAGS) $(CFLAGS) $(AM_LDFLAG) -o $@
 endif
+
+EXTRA_DIST = pam_ldap.map exports.solaris
 
 install-exec-local: install-pam_ldap_so
 uninstall-local: uninstall-pam_ldap_so
