/*
   service.c - NSS lookup functions for services database

   Copyright (C) 2006 West Consulting
   Copyright (C) 2006, 2007, 2008, 2010 Arthur de Jong
<<<<<<< HEAD
   Copyright (C) 2010 Symas Corporation
=======
>>>>>>> 24fae4c5

   This library is free software; you can redistribute it and/or
   modify it under the terms of the GNU Lesser General Public
   License as published by the Free Software Foundation; either
   version 2.1 of the License, or (at your option) any later version.

   This library is distributed in the hope that it will be useful,
   but WITHOUT ANY WARRANTY; without even the implied warranty of
   MERCHANTABILITY or FITNESS FOR A PARTICULAR PURPOSE.  See the GNU
   Lesser General Public License for more details.

   You should have received a copy of the GNU Lesser General Public
   License along with this library; if not, write to the Free Software
   Foundation, Inc., 51 Franklin Street, Fifth Floor, Boston, MA
   02110-1301 USA
*/

#include "config.h"

#include <string.h>
#include <errno.h>

#include "prototypes.h"
#include "common.h"
#include "compat/attrs.h"

/* read a single services result entry from the stream */
static nss_status_t read_servent(
        TFILE *fp,struct servent *result,
        char *buffer,size_t buflen,int *errnop)
{
  int32_t tmpint32,tmp2int32,tmp3int32;
  size_t bufptr=0;
  READ_BUF_STRING(fp,result->s_name);
  READ_BUF_STRINGLIST(fp,result->s_aliases);
  READ_TYPE(fp,tmpint32,int32_t);
  result->s_port=htons((uint16_t)tmpint32);
  READ_BUF_STRING(fp,result->s_proto);
  /* we're done */
  return NSS_STATUS_SUCCESS;
}

<<<<<<< HEAD
#ifdef NSS_FLAVOUR_GLIBC

=======
/* get a service entry by name and protocol */
>>>>>>> 24fae4c5
nss_status_t _nss_ldap_getservbyname_r(
        const char *name,const char *protocol,struct servent *result,
        char *buffer,size_t buflen,int *errnop)
{
  NSS_BYGEN(NSLCD_ACTION_SERVICE_BYNAME,buffer,buflen,
            WRITE_STRING(fp,name);WRITE_STRING(fp,protocol),
            read_servent(fp,result,buffer,buflen,errnop));
  return retv;
}

<<<<<<< HEAD
=======
/* get a service entry by port and protocol */
>>>>>>> 24fae4c5
nss_status_t _nss_ldap_getservbyport_r(
        int port,const char *protocol,struct servent *result,
        char *buffer,size_t buflen,int *errnop)
{
  NSS_BYGEN(NSLCD_ACTION_SERVICE_BYNUMBER,buffer,buflen,
            WRITE_INT32(fp,ntohs(port));WRITE_STRING(fp,protocol),
            read_servent(fp,result,buffer,buflen,errnop));
  return retv;
}

/* thread-local file pointer to an ongoing request */
static __thread TFILE *protoentfp;

/* open request to get all services */
nss_status_t _nss_ldap_setservent(int UNUSED(stayopen))
{
  NSS_SETENT(protoentfp);
}

<<<<<<< HEAD
nss_status_t _nss_ldap_getservent_r(
        struct servent *result,char *buffer,size_t buflen,int *errnop)
=======
/* read a single returned service definition */
nss_status_t _nss_ldap_getservent_r(
        struct servent *result,
        char *buffer,size_t buflen,int *errnop)
>>>>>>> 24fae4c5
{
  NSS_GETENT(protoentfp,NSLCD_ACTION_SERVICE_ALL,buffer,buflen,
             read_servent(protoentfp,result,buffer,buflen,errnop));
  return retv;
}

/* close the stream opened by setservent() above */
nss_status_t _nss_ldap_endservent(void)
{
  NSS_ENDENT(protoentfp);
}

#endif /* NSS_FLAVOUR_GLIBC */

#ifdef NSS_FLAVOUR_SOLARIS

static nss_status_t _nss_nslcd_getservbyname_r(
        const char *name,const char *protocol,struct servent *result,
        char *buffer,size_t buflen,int *errnop)
{
  NSS_BYGEN(NSLCD_ACTION_SERVICE_BYNAME,buffer,buflen,
            WRITE_STRING(fp,name);WRITE_STRING(fp,protocol),
            read_servent(fp,result,buffer,buflen,errnop));
  return retv;
}

static nss_status_t _nss_nslcd_getservbyport_r(
        int port,const char *protocol,struct servent *result,
        char *buffer,size_t buflen,int *errnop)
{
  NSS_BYGEN(NSLCD_ACTION_SERVICE_BYNUMBER,buffer,buflen,
            WRITE_INT32(fp,ntohs(port));WRITE_STRING(fp,protocol),
            read_servent(fp,result,buffer,buflen,errnop));
  return retv;
}

static nss_status_t _xnss_ldap_setservent(nss_backend_t UNUSED(*be),void UNUSED(*args))
{
  NSS_SETENT(protoentfp);
}

static nss_status_t _nss_nslcd_getservent_r(
        struct servent *result,char *buffer,size_t buflen,int *errnop)
{
  NSS_GETENT(protoentfp,NSLCD_ACTION_SERVICE_ALL,buffer,buflen,
             read_servent(protoentfp,result,buffer,buflen,errnop));
  return retv;
}

static nss_status_t _xnss_ldap_endservent(nss_backend_t UNUSED(*be),void UNUSED(*args))
{
  NSS_ENDENT(protoentfp);
}

static nss_status_t _xnss_ldap_getservbyname_r(nss_backend_t UNUSED(*be),void *args)
{
  struct servent priv_service;
  struct servent *service=NSS_ARGS(args)->buf.result?(struct servent *)NSS_ARGS(args)->buf.result:&priv_service;
  char *buffer=NSS_ARGS(args)->buf.buffer;
  size_t buflen=NSS_ARGS(args)->buf.buflen;
  char *data_ptr;
  nss_status_t status;
  status=_nss_nslcd_getservbyname_r(NSS_ARGS(args)->key.serv.serv.name,NSS_ARGS(args)->key.serv.proto,service,
                                buffer,buflen,&errno);
  if (status!=NSS_STATUS_SUCCESS)
    return status;
  if (!NSS_ARGS(args)->buf.result)
  {
    /* result==NULL, return file format */
    data_ptr=(char *)malloc(buflen);
    sprintf(data_ptr,"%s %d/%s",service->s_name,service->s_port,
            service->s_proto);
    if (service->s_aliases)
    {
      int i;
      for (i=0; service->s_aliases[i]; i++)
      {
        strcat(data_ptr," ");
        strcat(data_ptr,service->s_aliases[i]);
      }
    }
    strcpy(buffer,data_ptr);
    free(data_ptr);
    NSS_ARGS(args)->returnval=NSS_ARGS(args)->buf.buffer;
    NSS_ARGS(args)->returnlen=strlen(NSS_ARGS(args)->buf.buffer);
  }
  else
  {
    NSS_ARGS(args)->returnval=NSS_ARGS(args)->buf.result;
  }
  return status;
}

static nss_status_t _xnss_ldap_getservbyport_r(nss_backend_t UNUSED(*be),void *args)
{
  int port=NSS_ARGS(args)->key.serv.serv.port;
  struct servent priv_service;
  struct servent *service=NSS_ARGS(args)->buf.result?(struct servent *)NSS_ARGS(args)->buf.result:&priv_service;
  char *buffer=NSS_ARGS(args)->buf.buffer;
  size_t buflen=NSS_ARGS(args)->buf.buflen;
  char *data_ptr;
  nss_status_t status;
  status=_nss_nslcd_getservbyport_r(port,NSS_ARGS(args)->key.serv.proto,service,buffer,buflen,&errno);
  if (status!=NSS_STATUS_SUCCESS)
    return status;
  if (!NSS_ARGS(args)->buf.result)
  {
    /* result==NULL, return file format */
    data_ptr=(char *)malloc(buflen);
    sprintf(data_ptr,"%s %d/%s",service->s_name,port,
            service->s_proto);
    if (service->s_aliases)
    {
      int i;
      for (i=0; service->s_aliases[i]; i++)
      {
        strcat(data_ptr," ");
        strcat(data_ptr,service->s_aliases[i]);
      }
    }
    strcpy(buffer,data_ptr);
    free(data_ptr);
    NSS_ARGS(args)->returnval=NSS_ARGS(args)->buf.buffer;
    NSS_ARGS(args)->returnlen=strlen(NSS_ARGS(args)->buf.buffer);
  }
  else
  {
    NSS_ARGS(args)->returnval=NSS_ARGS(args)->buf.result;
  }
  return status;
}

static nss_status_t _xnss_ldap_getservent_r(nss_backend_t UNUSED(*be),void *args)
{
  struct servent priv_service;
  struct servent *service=NSS_ARGS(args)->buf.result?(struct servent *)NSS_ARGS(args)->buf.result:&priv_service;
  char *buffer=NSS_ARGS(args)->buf.buffer;
  size_t buflen=NSS_ARGS(args)->buf.buflen;
  char *data_ptr;
  nss_status_t status;
  status=_nss_nslcd_getservent_r(service,buffer,buflen,&errno);
  if (status!=NSS_STATUS_SUCCESS)
    return status;
  if (!NSS_ARGS(args)->buf.result)
  {
    /* result==NULL, return file format */
    data_ptr=(char *)malloc(buflen);
    sprintf(data_ptr,"%s %d/%s",service->s_name,service->s_port,
            service->s_proto);
    if (service->s_aliases)
    {
      int i;
      for (i=0; service->s_aliases[i]; i++)
      {
        strcat(data_ptr," ");
        strcat(data_ptr,service->s_aliases[i]);
      }
    }
    strcpy(buffer,data_ptr);
    free(data_ptr);
    NSS_ARGS(args)->returnval=NSS_ARGS(args)->buf.buffer;
    NSS_ARGS(args)->returnlen=strlen(NSS_ARGS(args)->buf.buffer);
  }
  else
  {
    NSS_ARGS(args)->returnval=NSS_ARGS(args)->buf.result;
  }
  return status;
}

static nss_status_t _xnss_ldap_services_destr(nss_backend_t *be,void UNUSED(*args))
{
  free(be);
  return NSS_STATUS_SUCCESS;
}

static nss_backend_op_t services_ops[]={
  _xnss_ldap_services_destr,
  _xnss_ldap_endservent,
  _xnss_ldap_setservent,
  _xnss_ldap_getservent_r,
  _xnss_ldap_getservbyname_r,
  _xnss_ldap_getservbyport_r
};

nss_backend_t *_nss_ldap_services_constr(const char UNUSED(*db_name),
                           const char UNUSED(*src_name),const char UNUSED(*cfg_args))
{
  nss_backend_t *be;
  if (!(be=(nss_backend_t *)malloc(sizeof(*be))))
    return NULL;
  be->ops=services_ops;
  be->n_ops=sizeof(services_ops)/sizeof(nss_backend_op_t);
  return (nss_backend_t *)be;
}

#endif /* NSS_FLAVOUR_SOLARIS */<|MERGE_RESOLUTION|>--- conflicted
+++ resolved
@@ -3,10 +3,7 @@
 
    Copyright (C) 2006 West Consulting
    Copyright (C) 2006, 2007, 2008, 2010 Arthur de Jong
-<<<<<<< HEAD
    Copyright (C) 2010 Symas Corporation
-=======
->>>>>>> 24fae4c5
 
    This library is free software; you can redistribute it and/or
    modify it under the terms of the GNU Lesser General Public
@@ -42,6 +39,7 @@
   size_t bufptr=0;
   READ_BUF_STRING(fp,result->s_name);
   READ_BUF_STRINGLIST(fp,result->s_aliases);
+  /* store port number in network byte order */
   READ_TYPE(fp,tmpint32,int32_t);
   result->s_port=htons((uint16_t)tmpint32);
   READ_BUF_STRING(fp,result->s_proto);
@@ -49,12 +47,9 @@
   return NSS_STATUS_SUCCESS;
 }
 
-<<<<<<< HEAD
 #ifdef NSS_FLAVOUR_GLIBC
 
-=======
 /* get a service entry by name and protocol */
->>>>>>> 24fae4c5
 nss_status_t _nss_ldap_getservbyname_r(
         const char *name,const char *protocol,struct servent *result,
         char *buffer,size_t buflen,int *errnop)
@@ -65,10 +60,7 @@
   return retv;
 }
 
-<<<<<<< HEAD
-=======
 /* get a service entry by port and protocol */
->>>>>>> 24fae4c5
 nss_status_t _nss_ldap_getservbyport_r(
         int port,const char *protocol,struct servent *result,
         char *buffer,size_t buflen,int *errnop)
@@ -88,15 +80,10 @@
   NSS_SETENT(protoentfp);
 }
 
-<<<<<<< HEAD
-nss_status_t _nss_ldap_getservent_r(
-        struct servent *result,char *buffer,size_t buflen,int *errnop)
-=======
 /* read a single returned service definition */
 nss_status_t _nss_ldap_getservent_r(
         struct servent *result,
         char *buffer,size_t buflen,int *errnop)
->>>>>>> 24fae4c5
 {
   NSS_GETENT(protoentfp,NSLCD_ACTION_SERVICE_ALL,buffer,buflen,
              read_servent(protoentfp,result,buffer,buflen,errnop));
