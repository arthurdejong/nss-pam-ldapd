/*
   passwd.c - NSS lookup functions for passwd database

   Copyright (C) 2006 West Consulting
   Copyright (C) 2006, 2007, 2008, 2010 Arthur de Jong
<<<<<<< HEAD
   Copyright (C) 2010 Symas Corporation
=======
>>>>>>> 24fae4c5

   This library is free software; you can redistribute it and/or
   modify it under the terms of the GNU Lesser General Public
   License as published by the Free Software Foundation; either
   version 2.1 of the License, or (at your option) any later version.

   This library is distributed in the hope that it will be useful,
   but WITHOUT ANY WARRANTY; without even the implied warranty of
   MERCHANTABILITY or FITNESS FOR A PARTICULAR PURPOSE.  See the GNU
   Lesser General Public License for more details.

   You should have received a copy of the GNU Lesser General Public
   License along with this library; if not, write to the Free Software
   Foundation, Inc., 51 Franklin Street, Fifth Floor, Boston, MA
   02110-1301 USA
*/

#include "config.h"

#include <string.h>
#include <errno.h>

#include "prototypes.h"
#include "common.h"
#include "compat/attrs.h"

/* read a passwd entry from the stream */
static nss_status_t read_passwd(
        TFILE *fp,struct passwd *result,
        char *buffer,size_t buflen,int *errnop)
{
  int32_t tmpint32;
  size_t bufptr=0;
  READ_BUF_STRING(fp,result->pw_name);
  READ_BUF_STRING(fp,result->pw_passwd);
  READ_TYPE(fp,result->pw_uid,uid_t);
  READ_TYPE(fp,result->pw_gid,gid_t);
  READ_BUF_STRING(fp,result->pw_gecos);
  READ_BUF_STRING(fp,result->pw_dir);
  READ_BUF_STRING(fp,result->pw_shell);
  return NSS_STATUS_SUCCESS;
}

<<<<<<< HEAD
#ifdef NSS_FLAVOUR_GLIBC

nss_status_t _nss_ldap_getpwnam_r(
        const char *name,struct passwd *result,char *buffer,size_t buflen,
        int *errnop)
=======
/* get a single passwd entry by name */
nss_status_t _nss_ldap_getpwnam_r(
        const char *name,struct passwd *result,
        char *buffer,size_t buflen,int *errnop)
>>>>>>> 24fae4c5
{
  NSS_BYNAME(NSLCD_ACTION_PASSWD_BYNAME,buffer,buflen,
             name,
             read_passwd(fp,result,buffer,buflen,errnop));
  return retv;
}

<<<<<<< HEAD
nss_status_t _nss_ldap_getpwuid_r(
        uid_t uid,struct passwd *result,char *buffer,
        size_t buflen,int *errnop)
=======
/* get a single passwd entry by uid */
nss_status_t _nss_ldap_getpwuid_r(
        uid_t uid,struct passwd *result,
        char *buffer,size_t buflen,int *errnop)
>>>>>>> 24fae4c5
{
  NSS_BYTYPE(NSLCD_ACTION_PASSWD_BYUID,buffer,buflen,
             uid,uid_t,
             read_passwd(fp,result,buffer,buflen,errnop));
  return retv;
}

/* thread-local file pointer to an ongoing request */
static __thread TFILE *pwentfp;

/* open a connection to read all passwd entries */
nss_status_t _nss_ldap_setpwent(int UNUSED(stayopen))
{
  NSS_SETENT(pwentfp);
}

/* read password data from an opened stream */
nss_status_t _nss_ldap_getpwent_r(
<<<<<<< HEAD
        struct passwd *result,char *buffer,size_t buflen,int *errnop)
=======
        struct passwd *result,
        char *buffer,size_t buflen,int *errnop)
>>>>>>> 24fae4c5
{
  NSS_GETENT(pwentfp,NSLCD_ACTION_PASSWD_ALL,buffer,buflen,
             read_passwd(pwentfp,result,buffer,buflen,errnop));
  return retv;
}

/* close the stream opened with setpwent() above */
nss_status_t _nss_ldap_endpwent(void)
{
  NSS_ENDENT(pwentfp);
}

#endif /* NSS_FLAVOUR_GLIBC */

#ifdef NSS_FLAVOUR_SOLARIS

static nss_status_t _nss_nslcd_getpwnam_r(
        const char *name,struct passwd *result,char *buffer,size_t buflen,
        int *errnop)
{
  NSS_BYNAME(NSLCD_ACTION_PASSWD_BYNAME,buffer,buflen,
             name,
             read_passwd(fp,result,buffer,buflen,errnop));
  return retv;
}

static nss_status_t _xnss_ldap_getpwnam_r(nss_backend_t UNUSED(*be),void *args)
{
  struct passwd priv_pw;
  struct passwd *pw=NSS_ARGS(args)->buf.result?(struct passwd *)NSS_ARGS(args)->buf.result:&priv_pw;
  char *buffer=NSS_ARGS(args)->buf.buffer;
  size_t buflen=NSS_ARGS(args)->buf.buflen;
  char *data_ptr;
  nss_status_t status;
  if (NSS_ARGS(args)->buf.buflen<0)
  {
    NSS_ARGS(args)->erange=1;
    status=NSS_STATUS_TRYAGAIN;
    return status;
  }
  status=_nss_nslcd_getpwnam_r(NSS_ARGS(args)->key.name,pw,buffer,buflen,&errno);
  if (status!=NSS_STATUS_SUCCESS)
    return status;
  if (!NSS_ARGS(args)->buf.result)
  {
     /* result==NULL, return file format */
     data_ptr=(char *)malloc(buflen);
     sprintf(data_ptr,"%s:%s:%d:%d:%s:%s:%s",
       pw->pw_name,"x",(int) pw->pw_uid,(int) pw->pw_gid,pw->pw_gecos,
       pw->pw_dir,pw->pw_shell);
     /* copy file-format data to buffer provided by front-end */
     strcpy(buffer,data_ptr);
     if (data_ptr)
        free(data_ptr);
     NSS_ARGS(args)->returnval=NSS_ARGS(args)->buf.buffer;
     NSS_ARGS(args)->returnlen=strlen(NSS_ARGS(args)->buf.buffer);
  }
  else
  {
     NSS_ARGS(args)->returnval=NSS_ARGS(args)->buf.result;
  }
  return status;
}

static nss_status_t _nss_nslcd_getpwuid_r(
        uid_t uid,struct passwd *result,char *buffer,
        size_t buflen,int *errnop)
{
  NSS_BYTYPE(NSLCD_ACTION_PASSWD_BYUID,buffer,buflen,
             uid,uid_t,
             read_passwd(fp,result,buffer,buflen,errnop));
  return retv;
}

/* open a connection to the nslcd and write the request */
static nss_status_t _xnss_ldap_setpwent(nss_backend_t UNUSED(*be),void UNUSED(*args))
{
  NSS_SETENT(pwentfp);
}

/* read password data from an opened stream */
static nss_status_t _nss_nslcd_getpwent_r(
        struct passwd *result,char *buffer,size_t buflen,int *errnop)
{
  NSS_GETENT(pwentfp,NSLCD_ACTION_PASSWD_ALL,buffer,buflen,
             read_passwd(pwentfp,result,buffer,buflen,errnop));
  return retv;
}

/* close the stream opened with setpwent() above */
static nss_status_t _xnss_ldap_endpwent(nss_backend_t UNUSED(*be),void UNUSED(*args))
{
  NSS_ENDENT(pwentfp);
}

static nss_status_t _xnss_ldap_getpwuid_r(nss_backend_t UNUSED(*be),void *args)
{
  struct passwd priv_pw;
  struct passwd *pw=NSS_ARGS(args)->buf.result ?
                NSS_ARGS(args)->buf.result : &priv_pw;
  uid_t uid=NSS_ARGS(args)->key.uid;
  char *data_ptr;
  char *buffer=NSS_ARGS(args)->buf.buffer;
  size_t buflen=NSS_ARGS(args)->buf.buflen;
  nss_status_t status;
  status=_nss_nslcd_getpwuid_r(uid,pw,buffer,buflen,&errno);
  if (status!=NSS_STATUS_SUCCESS)
    return status;
  if (!NSS_ARGS(args)->buf.result)
  {
    /* result==NULL, return file format */
    data_ptr=(char *)malloc((size_t) buflen);
    sprintf(data_ptr,"%s:%s:%d:%d:%s:%s:%s",
            pw->pw_name,"x",(int) pw->pw_uid,(int) pw->pw_gid,pw->pw_gecos,
            pw->pw_dir,pw->pw_shell);
    /* copy file-format data to buffer provided by front-end */
    strcpy(buffer,data_ptr);
    if (data_ptr)
      free((void *)data_ptr);
    NSS_ARGS(args)->returnval=NSS_ARGS(args)->buf.buffer;
    NSS_ARGS(args)->returnlen=strlen(NSS_ARGS(args)->buf.buffer);
  }
  else
  {
     NSS_ARGS(args)->returnval=NSS_ARGS(args)->buf.result;
  }
  return status;
}

static nss_status_t _xnss_ldap_getpwent_r(nss_backend_t UNUSED(*be),void *args)
{
  struct passwd priv_pw;
  struct passwd *pw=NSS_ARGS(args)->buf.result?(struct passwd *)NSS_ARGS(args)->buf.result:&priv_pw;
  char *buffer=NSS_ARGS(args)->buf.buffer;
  size_t buflen=NSS_ARGS(args)->buf.buflen;
  char *data_ptr;
  nss_status_t status;
  status=_nss_nslcd_getpwent_r(pw,buffer,buflen,&errno);
  if (status!=NSS_STATUS_SUCCESS)
    return status;
  if (!NSS_ARGS(args)->buf.result)
  {
     /* result==NULL, return file format */
     data_ptr=(char *)malloc(buflen);
     sprintf(data_ptr,"%s:%s:%d:%d:%s:%s:%s",
       pw->pw_name,"x",(int) pw->pw_uid,(int) pw->pw_gid,pw->pw_gecos,
       pw->pw_dir,pw->pw_shell);
     /* copy file-format data to buffer provided by front-end */
     strcpy(buffer,data_ptr);
     if (data_ptr)
        free(data_ptr);
     NSS_ARGS(args)->returnval=NSS_ARGS(args)->buf.buffer;
     NSS_ARGS(args)->returnlen=strlen(NSS_ARGS(args)->buf.buffer);
  }
  else
  {
     NSS_ARGS(args)->returnval=NSS_ARGS(args)->buf.result;
  }
  return status;
}

static nss_status_t _xnss_ldap_passwd_destr(nss_backend_t *be,void UNUSED(*args))
{
  free(be);
  return NSS_STATUS_SUCCESS;
}

static nss_backend_op_t passwd_ops[]={
  _xnss_ldap_passwd_destr,
  _xnss_ldap_endpwent,         /* NSS_DBOP_ENDENT */
  _xnss_ldap_setpwent,         /* NSS_DBOP_SETENT */
  _xnss_ldap_getpwent_r,       /* NSS_DBOP_GETENT */
  _xnss_ldap_getpwnam_r,       /* NSS_DBOP_PASSWD_BYNAME */
  _xnss_ldap_getpwuid_r        /* NSS_DBOP_PASSWD_BYUID */
};

nss_backend_t *_nss_ldap_passwd_constr(const char UNUSED(*db_name),
                         const char UNUSED(*src_name),const char UNUSED(*cfg_args))
{
  nss_backend_t *be;
  if (!(be=(nss_backend_t *)malloc(sizeof(*be))))
    return NULL;
  be->ops=passwd_ops;
  be->n_ops=sizeof(passwd_ops)/sizeof(nss_backend_op_t);
  return (nss_backend_t *)be;
}

#endif /* NSS_FLAVOUR_SOLARIS */<|MERGE_RESOLUTION|>--- conflicted
+++ resolved
@@ -3,10 +3,7 @@
 
    Copyright (C) 2006 West Consulting
    Copyright (C) 2006, 2007, 2008, 2010 Arthur de Jong
-<<<<<<< HEAD
    Copyright (C) 2010 Symas Corporation
-=======
->>>>>>> 24fae4c5
 
    This library is free software; you can redistribute it and/or
    modify it under the terms of the GNU Lesser General Public
@@ -50,18 +47,12 @@
   return NSS_STATUS_SUCCESS;
 }
 
-<<<<<<< HEAD
 #ifdef NSS_FLAVOUR_GLIBC
 
-nss_status_t _nss_ldap_getpwnam_r(
-        const char *name,struct passwd *result,char *buffer,size_t buflen,
-        int *errnop)
-=======
 /* get a single passwd entry by name */
 nss_status_t _nss_ldap_getpwnam_r(
         const char *name,struct passwd *result,
         char *buffer,size_t buflen,int *errnop)
->>>>>>> 24fae4c5
 {
   NSS_BYNAME(NSLCD_ACTION_PASSWD_BYNAME,buffer,buflen,
              name,
@@ -69,16 +60,10 @@
   return retv;
 }
 
-<<<<<<< HEAD
-nss_status_t _nss_ldap_getpwuid_r(
-        uid_t uid,struct passwd *result,char *buffer,
-        size_t buflen,int *errnop)
-=======
 /* get a single passwd entry by uid */
 nss_status_t _nss_ldap_getpwuid_r(
         uid_t uid,struct passwd *result,
         char *buffer,size_t buflen,int *errnop)
->>>>>>> 24fae4c5
 {
   NSS_BYTYPE(NSLCD_ACTION_PASSWD_BYUID,buffer,buflen,
              uid,uid_t,
@@ -97,12 +82,8 @@
 
 /* read password data from an opened stream */
 nss_status_t _nss_ldap_getpwent_r(
-<<<<<<< HEAD
-        struct passwd *result,char *buffer,size_t buflen,int *errnop)
-=======
         struct passwd *result,
         char *buffer,size_t buflen,int *errnop)
->>>>>>> 24fae4c5
 {
   NSS_GETENT(pwentfp,NSLCD_ACTION_PASSWD_ALL,buffer,buflen,
              read_passwd(pwentfp,result,buffer,buflen,errnop));
