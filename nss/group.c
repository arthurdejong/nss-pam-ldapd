--- conflicted
+++ resolved
@@ -3,10 +3,7 @@
 
    Copyright (C) 2006 West Consulting
    Copyright (C) 2006, 2007, 2008, 2009, 2010 Arthur de Jong
-<<<<<<< HEAD
    Copyright (C) 2010 Symas Corporation
-=======
->>>>>>> 24fae4c5
 
    This library is free software; you can redistribute it and/or
    modify it under the terms of the GNU Lesser General Public
@@ -51,8 +48,7 @@
 /* read all group entries from the stream and add
    gids of these groups to the list */
 static nss_status_t read_gids(
-        TFILE *fp,gid_t skipgroup,long int *start,
-        long int *size,
+        TFILE *fp,gid_t skipgroup,long int *start,long int *size,
         gid_t **groupsp,long int limit,int *errnop)
 {
   int32_t res=(int32_t)NSLCD_RESULT_BEGIN;
@@ -107,18 +103,12 @@
   return NSS_STATUS_SUCCESS;
 }
 
-<<<<<<< HEAD
 #ifdef NSS_FLAVOUR_GLIBC
 
-nss_status_t _nss_ldap_getgrnam_r(
-        const char *name,struct group *result,char *buffer,
-        size_t buflen,int *errnop)
-=======
 /* get a group entry by name */
 nss_status_t _nss_ldap_getgrnam_r(
         const char *name,struct group *result,
         char *buffer,size_t buflen,int *errnop)
->>>>>>> 24fae4c5
 {
   NSS_BYNAME(NSLCD_ACTION_GROUP_BYNAME,buffer,buflen,
              name,
@@ -126,16 +116,10 @@
   return retv;
 }
 
-<<<<<<< HEAD
-nss_status_t _nss_ldap_getgrgid_r(
-        gid_t gid,struct group *result,char *buffer,
-        size_t buflen,int *errnop)
-=======
 /* get a group entry by numeric gid */
 nss_status_t _nss_ldap_getgrgid_r(
         gid_t gid,struct group *result,
         char *buffer,size_t buflen,int *errnop)
->>>>>>> 24fae4c5
 {
   NSS_BYTYPE(NSLCD_ACTION_GROUP_BYGID,buffer,buflen,
              gid,gid_t,
@@ -146,19 +130,23 @@
 /* thread-local file pointer to an ongoing request */
 static __thread TFILE *grentfp;
 
+/* start a request to read all groups */
 nss_status_t _nss_ldap_setgrent(int UNUSED(stayopen))
 {
   NSS_SETENT(grentfp);
 }
 
+/* read a single group from the stream */
 nss_status_t _nss_ldap_getgrent_r(
-        struct group *result,char *buffer,size_t buflen,int *errnop)
+        struct group *result,
+        char *buffer,size_t buflen,int *errnop)
 {
   NSS_GETENT(grentfp,NSLCD_ACTION_GROUP_ALL,buffer,buflen,
              read_group(grentfp,result,buffer,buflen,errnop));
   return retv;
 }
 
+/* close the stream opened with setgrent() above */
 nss_status_t _nss_ldap_endgrent(void)
 {
   NSS_ENDENT(grentfp);
@@ -178,8 +166,7 @@
 */
 nss_status_t _nss_ldap_initgroups_dyn(
         const char *user,gid_t skipgroup,long int *start,
-        long int *size,
-        gid_t **groupsp,long int limit,int *errnop)
+        long int *size,gid_t **groupsp,long int limit,int *errnop)
 {
   NSS_BYNAME(NSLCD_ACTION_GROUP_BYMEMBER,groupsp,*size,
              user,
@@ -189,7 +176,6 @@
 
 #endif /* NSS_FLAVOUR_GLIBC */
 
-<<<<<<< HEAD
 #ifdef NSS_FLAVOUR_SOLARIS
 
 static nss_status_t _nss_nslcd_getgrnam_r(
@@ -290,30 +276,18 @@
 }
 
 static nss_status_t _xnss_ldap_setgrent(nss_backend_t UNUSED(*be),void UNUSED(*args))
-=======
-/* start a request to read all groups */
-nss_status_t _nss_ldap_setgrent(int UNUSED(stayopen))
->>>>>>> 24fae4c5
 {
   NSS_SETENT(grentfp);
 }
 
-<<<<<<< HEAD
 static nss_status_t _nss_nslcd_getgrent_r(
         struct group *result,char *buffer,size_t buflen,int *errnop)
-=======
-/* read a single group from the stream */
-nss_status_t _nss_ldap_getgrent_r(
-        struct group *result,
-        char *buffer,size_t buflen,int *errnop)
->>>>>>> 24fae4c5
 {
   NSS_GETENT(grentfp,NSLCD_ACTION_GROUP_ALL,buffer,buflen,
              read_group(grentfp,result,buffer,buflen,errnop));
   return retv;
 }
 
-<<<<<<< HEAD
 static nss_status_t _xnss_ldap_getgrent_r(nss_backend_t UNUSED(*be),void *args)
 {
   struct group priv_gr;
@@ -353,10 +327,6 @@
 }
 
 static nss_status_t _xnss_ldap_endgrent(nss_backend_t UNUSED(*be),void UNUSED(*args))
-=======
-/* close the stream opened with setgrent() above */
-nss_status_t _nss_ldap_endgrent(void)
->>>>>>> 24fae4c5
 {
   NSS_ENDENT(grentfp);
 }
