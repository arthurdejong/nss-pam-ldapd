# Makefile.am - use automake to generate Makefile.in
#
# Copyright (C) 2006 Luke Howard
# Copyright (C) 2006 West Consulting
# Copyright (C) 2006, 2007, 2009, 2010 Arthur de Jong
# Copyright (C) 2010 Symas Corporation
#
# This library is free software; you can redistribute it and/or
# modify it under the terms of the GNU Lesser General Public
# License as published by the Free Software Foundation; either
# version 2.1 of the License, or (at your option) any later version.
#
# This library is distributed in the hope that it will be useful,
# but WITHOUT ANY WARRANTY; without even the implied warranty of
# MERCHANTABILITY or FITNESS FOR A PARTICULAR PURPOSE.  See the GNU
# Lesser General Public License for more details.
#
# You should have received a copy of the GNU Lesser General Public
# License along with this library; if not, write to the Free Software
# Foundation, Inc., 51 Franklin Street, Fifth Floor, Boston, MA
# 02110-1301 USA

noinst_PROGRAMS = nss_ldap.so

AM_CPPFLAGS=-I$(top_srcdir)
AM_CFLAGS = -fPIC

nss_ldap_so_SOURCES = common.c common.h prototypes.h \
                      ../nslcd.h ../common/nslcd-prot.h \
                      ../compat/attrs.h
<<<<<<< HEAD
nss_ldap_so_LDFLAGS = @nss_ldap_so_LDFLAGS@
if HAVE_VERSION_SCRIPT_FLAG
nss_ldap_so_LDFLAGS += $(VERSION_SCRIPT_FLAG)\$(srcdir)/nss_ldap.map
endif
nss_ldap_so_DEPENDENCIES = $(NSS_MODULE_OBJS)
EXTRA_nss_ldap_so_SOURCES = aliases.c ethers.c group.c hosts.c netgroup.c \
                            networks.c passwd.c protocols.c rpc.c services.c \
                            shadow.c

if USE_NATIVE_LINKER
nss_ldap_so_LINK = @nss_ldap_so_LD@ @nss_ldap_so_LDFLAGS@ -o $@
else
nss_ldap_so_LINK = $(CCLD) $(AM_CFLAGS) $(CFLAGS) $(AM_LDFLAG) -o $@
endif
=======
EXTRA_nss_ldap_so_SOURCES = aliases.c ethers.c group.c hosts.c netgroup.c \
                            networks.c passwd.c protocols.c rpc.c services.c \
                            shadow.c
nss_ldap_so_DEPENDENCIES = $(NSS_MODULE_OBJS)
nss_ldap_so_LDADD = ../common/libtio.a ../common/libprot.a $(NSS_MODULE_OBJS)

nss_ldap_so_LDFLAGS = -shared -Wl,-h,$(NSS_LDAP_SONAME)
if HAVE_VERSION_SCRIPT_FLAG
nss_ldap_so_LDFLAGS += $(VERSION_SCRIPT_FLAG)\$(srcdir)/nss_ldap.map
endif
>>>>>>> 24fae4c5

EXTRA_DIST = nss_ldap.map

install-exec-local: install-nss_ldap_so
uninstall-local: uninstall-nss_ldap_so

install-nss_ldap_so: nss_ldap.so
	-rm -f $(DESTDIR)$(libdir)/$(NSS_LDAP_SONAME)
	$(mkinstalldirs) $(DESTDIR)$(libdir)
	$(INSTALL_PROGRAM) nss_ldap.so $(DESTDIR)$(libdir)/$(NSS_LDAP_SONAME)
<<<<<<< HEAD

=======
>>>>>>> 24fae4c5
uninstall-nss_ldap_so:
	-rm -f $(DESTDIR)$(libdir)/$(NSS_LDAP_SONAME)<|MERGE_RESOLUTION|>--- conflicted
+++ resolved
@@ -28,33 +28,22 @@
 nss_ldap_so_SOURCES = common.c common.h prototypes.h \
                       ../nslcd.h ../common/nslcd-prot.h \
                       ../compat/attrs.h
-<<<<<<< HEAD
+EXTRA_nss_ldap_so_SOURCES = aliases.c ethers.c group.c hosts.c netgroup.c \
+                            networks.c passwd.c protocols.c rpc.c services.c \
+                            shadow.c
+nss_ldap_so_DEPENDENCIES = $(NSS_MODULE_OBJS)
+nss_ldap_so_LDADD = ../common/libtio.a ../common/libprot.a $(NSS_MODULE_OBJS)
+
 nss_ldap_so_LDFLAGS = @nss_ldap_so_LDFLAGS@
 if HAVE_VERSION_SCRIPT_FLAG
 nss_ldap_so_LDFLAGS += $(VERSION_SCRIPT_FLAG)\$(srcdir)/nss_ldap.map
 endif
-nss_ldap_so_DEPENDENCIES = $(NSS_MODULE_OBJS)
-EXTRA_nss_ldap_so_SOURCES = aliases.c ethers.c group.c hosts.c netgroup.c \
-                            networks.c passwd.c protocols.c rpc.c services.c \
-                            shadow.c
 
 if USE_NATIVE_LINKER
 nss_ldap_so_LINK = @nss_ldap_so_LD@ @nss_ldap_so_LDFLAGS@ -o $@
 else
 nss_ldap_so_LINK = $(CCLD) $(AM_CFLAGS) $(CFLAGS) $(AM_LDFLAG) -o $@
 endif
-=======
-EXTRA_nss_ldap_so_SOURCES = aliases.c ethers.c group.c hosts.c netgroup.c \
-                            networks.c passwd.c protocols.c rpc.c services.c \
-                            shadow.c
-nss_ldap_so_DEPENDENCIES = $(NSS_MODULE_OBJS)
-nss_ldap_so_LDADD = ../common/libtio.a ../common/libprot.a $(NSS_MODULE_OBJS)
-
-nss_ldap_so_LDFLAGS = -shared -Wl,-h,$(NSS_LDAP_SONAME)
-if HAVE_VERSION_SCRIPT_FLAG
-nss_ldap_so_LDFLAGS += $(VERSION_SCRIPT_FLAG)\$(srcdir)/nss_ldap.map
-endif
->>>>>>> 24fae4c5
 
 EXTRA_DIST = nss_ldap.map
 
@@ -65,9 +54,6 @@
 	-rm -f $(DESTDIR)$(libdir)/$(NSS_LDAP_SONAME)
 	$(mkinstalldirs) $(DESTDIR)$(libdir)
 	$(INSTALL_PROGRAM) nss_ldap.so $(DESTDIR)$(libdir)/$(NSS_LDAP_SONAME)
-<<<<<<< HEAD
 
-=======
->>>>>>> 24fae4c5
 uninstall-nss_ldap_so:
 	-rm -f $(DESTDIR)$(libdir)/$(NSS_LDAP_SONAME)