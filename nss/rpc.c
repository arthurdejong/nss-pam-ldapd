/*
   rpc.c - NSS lookup functions for rpc database

   Copyright (C) 2006 West Consulting
   Copyright (C) 2006, 2007, 2008, 2010 Arthur de Jong
<<<<<<< HEAD
   Copyright (C) 2010 Symas Corporation
=======
>>>>>>> 24fae4c5

   This library is free software; you can redistribute it and/or
   modify it under the terms of the GNU Lesser General Public
   License as published by the Free Software Foundation; either
   version 2.1 of the License, or (at your option) any later version.

   This library is distributed in the hope that it will be useful,
   but WITHOUT ANY WARRANTY; without even the implied warranty of
   MERCHANTABILITY or FITNESS FOR A PARTICULAR PURPOSE.  See the GNU
   Lesser General Public License for more details.

   You should have received a copy of the GNU Lesser General Public
   License along with this library; if not, write to the Free Software
   Foundation, Inc., 51 Franklin Street, Fifth Floor, Boston, MA
   02110-1301 USA
*/

#include "config.h"

#include <string.h>
#include <errno.h>

#include "prototypes.h"
#include "common.h"
#include "compat/attrs.h"

/* read a sinlge rpc entry from the stream */
static nss_status_t read_rpcent(
        TFILE *fp,struct rpcent *result,
        char *buffer,size_t buflen,int *errnop)
{
  int32_t tmpint32,tmp2int32,tmp3int32;
  size_t bufptr=0;
  READ_BUF_STRING(fp,result->r_name);
  READ_BUF_STRINGLIST(fp,result->r_aliases);
  READ_INT32(fp,result->r_number);
  return NSS_STATUS_SUCCESS;
}

<<<<<<< HEAD
#ifdef NSS_FLAVOUR_GLIBC

nss_status_t _nss_ldap_getrpcbyname_r(
        const char *name,struct rpcent *result,char *buffer,
        size_t buflen,int *errnop)
=======
/* get a rpc entry by name */
nss_status_t _nss_ldap_getrpcbyname_r(
        const char *name,struct rpcent *result,
        char *buffer,size_t buflen,int *errnop)
>>>>>>> 24fae4c5
{
  NSS_BYNAME(NSLCD_ACTION_RPC_BYNAME,buffer,buflen,
             name,
             read_rpcent(fp,result,buffer,buflen,errnop));
  return retv;
}

<<<<<<< HEAD
nss_status_t _nss_ldap_getrpcbynumber_r(
        int number,struct rpcent *result,char *buffer,
        size_t buflen,int *errnop)
=======
/* get a rpc entry by number */
nss_status_t _nss_ldap_getrpcbynumber_r(
        int number,struct rpcent *result,
        char *buffer,size_t buflen,int *errnop)
>>>>>>> 24fae4c5
{
  NSS_BYINT32(NSLCD_ACTION_RPC_BYNUMBER,buffer,buflen,
              number,
              read_rpcent(fp,result,buffer,buflen,errnop));
  return retv;
}

/* thread-local file pointer to an ongoing request */
static __thread TFILE *protoentfp;

/* request a stream to list all rpc entries */
nss_status_t _nss_ldap_setrpcent(int UNUSED(stayopen))
{
  NSS_SETENT(protoentfp);
}

<<<<<<< HEAD
nss_status_t _nss_ldap_getrpcent_r(
        struct rpcent *result,char *buffer,size_t buflen,int *errnop)
=======
/* get an rpc entry from the list */
nss_status_t _nss_ldap_getrpcent_r(
        struct rpcent *result,
        char *buffer,size_t buflen,int *errnop)
>>>>>>> 24fae4c5
{
  NSS_GETENT(protoentfp,NSLCD_ACTION_RPC_ALL,buffer,buflen,
             read_rpcent(protoentfp,result,buffer,buflen,errnop));
  return retv;
}

/* close the stream opened by setrpcent() above */
nss_status_t _nss_ldap_endrpcent(void)
{
  NSS_ENDENT(protoentfp);
}

#endif /* NSS_FLAVOUR_GLIBC */

#ifdef NSS_FLAVOUR_SOLARIS

static nss_status_t _nss_nslcd_getrpcbyname_r(
        const char *name,struct rpcent *result,char *buffer,
        size_t buflen,int *errnop)
{
  NSS_BYNAME(NSLCD_ACTION_RPC_BYNAME,buffer,buflen,
             name,
             read_rpcent(fp,result,buffer,buflen,errnop));
  return retv;
}

static nss_status_t _nss_nslcd_getrpcbynumber_r(
        int number,struct rpcent *result,char *buffer,
        size_t buflen,int *errnop)
{
  NSS_BYINT32(NSLCD_ACTION_RPC_BYNUMBER,buffer,buflen,
              number,
              read_rpcent(fp,result,buffer,buflen,errnop));
  return retv;
}

static nss_status_t _xnss_ldap_setrpcent(nss_backend_t UNUSED(*be),void UNUSED(*args))
{
  NSS_SETENT(protoentfp);
}

static nss_status_t _nss_nslcd_getrpcent_r(
        struct rpcent *result,char *buffer,size_t buflen,int *errnop)
{
  NSS_GETENT(protoentfp,NSLCD_ACTION_RPC_ALL,buffer,buflen,
             read_rpcent(protoentfp,result,buffer,buflen,errnop));
  return retv;
}

static nss_status_t _xnss_ldap_endrpcent(nss_backend_t UNUSED(*be),void UNUSED(*args))
{
  NSS_ENDENT(protoentfp);
}

static nss_status_t _xnss_ldap_getrpcbyname_r(nss_backend_t UNUSED(*be),void *args)
{
  struct rpcent priv_rpc;
  struct rpcent *rpc=NSS_ARGS(args)->buf.result?(struct rpcent *)NSS_ARGS(args)->buf.result:&priv_rpc;
  char *buffer=NSS_ARGS(args)->buf.buffer;
  size_t buflen=NSS_ARGS(args)->buf.buflen;
  char *data_ptr;
  nss_status_t status;
  if (NSS_ARGS(args)->buf.buflen<0)
  {
    NSS_ARGS(args)->erange=1;
    return NSS_STATUS_TRYAGAIN;
  }
  status=_nss_nslcd_getrpcbyname_r(NSS_ARGS(args)->key.name,rpc,buffer,buflen,&errno);
  if (status!=NSS_STATUS_SUCCESS)
    return status;
  if (!NSS_ARGS(args)->buf.result)
  {
    /* result==NULL, return file format */
    data_ptr=(char *)malloc(buflen);
    sprintf(data_ptr,"%s %d",rpc->r_name,rpc->r_number);
    if (rpc->r_aliases)
    {
      int i;
      for (i=0; rpc->r_aliases[i]; i++)
      {
        strcat(data_ptr," ");
        strcat(data_ptr,rpc->r_aliases[i]);
      }
    }
    strcpy(buffer,data_ptr);
    free(data_ptr);
    NSS_ARGS(args)->returnval=NSS_ARGS(args)->buf.buffer;
    NSS_ARGS(args)->returnlen=strlen(NSS_ARGS(args)->buf.buffer);
  }
  else
  {
    NSS_ARGS(args)->returnval=NSS_ARGS(args)->buf.result;
  }
  return status;
}

static nss_status_t _xnss_ldap_getrpcbynumber_r(nss_backend_t UNUSED(*be),void *args)
{
  struct rpcent priv_rpc;
  struct rpcent *rpc=NSS_ARGS(args)->buf.result?(struct rpcent *)NSS_ARGS(args)->buf.result:&priv_rpc;
  int number=NSS_ARGS(args)->key.number;
  char *buffer=NSS_ARGS(args)->buf.buffer;
  size_t buflen=NSS_ARGS(args)->buf.buflen;
  char *data_ptr;
  nss_status_t status;
  if (NSS_ARGS(args)->buf.buflen<0)
  {
    NSS_ARGS(args)->erange=1;
    return NSS_STATUS_TRYAGAIN;
  }
  status=_nss_nslcd_getrpcbynumber_r(number,rpc,buffer,buflen,&errno);
  if (status!=NSS_STATUS_SUCCESS)
    return status;
  if (!NSS_ARGS(args)->buf.result)
  {
    /* result==NULL, return file format */
    data_ptr=(char *)malloc(buflen);
    sprintf(data_ptr,"%s %d",rpc->r_name,rpc->r_number);
    if (rpc->r_aliases)
    {
      int i;
      for (i=0; rpc->r_aliases[i]; i++)
      {
        strcat(data_ptr," ");
        strcat(data_ptr,rpc->r_aliases[i]);
      }
    }
    strcpy(buffer,data_ptr);
    free(data_ptr);
    NSS_ARGS(args)->returnval=NSS_ARGS(args)->buf.buffer;
    NSS_ARGS(args)->returnlen=strlen(NSS_ARGS(args)->buf.buffer);
  }
  else
  {
    NSS_ARGS(args)->returnval=NSS_ARGS(args)->buf.result;
  }
  return status;
}

static nss_status_t _xnss_ldap_getrpcent_r(nss_backend_t UNUSED(*be),void *args)
{
  struct rpcent priv_rpc;
  struct rpcent *rpc=NSS_ARGS(args)->buf.result?(struct rpcent *)NSS_ARGS(args)->buf.result:&priv_rpc;
  char *buffer=NSS_ARGS(args)->buf.buffer;
  size_t buflen=NSS_ARGS(args)->buf.buflen;
  char *data_ptr;
  nss_status_t status;
  if (NSS_ARGS(args)->buf.buflen<0)
  {
    NSS_ARGS(args)->erange=1;
    return NSS_STATUS_TRYAGAIN;
  }
  status=_nss_nslcd_getrpcent_r(rpc,buffer,buflen,&errno);
  if (status!=NSS_STATUS_SUCCESS)
    return status;
  if (!NSS_ARGS(args)->buf.result)
  {
    /* result==NULL, return file format */
    data_ptr=(char *)malloc(buflen);
    sprintf(data_ptr,"%s %d",rpc->r_name,rpc->r_number);
    if (rpc->r_aliases)
    {
      int i;
      for (i=0; rpc->r_aliases[i]; i++)
      {
        strcat(data_ptr," ");
        strcat(data_ptr,rpc->r_aliases[i]);
      }
    }
    strcpy(buffer,data_ptr);
    free(data_ptr);
    NSS_ARGS(args)->returnval=NSS_ARGS(args)->buf.buffer;
    NSS_ARGS(args)->returnlen=strlen(NSS_ARGS(args)->buf.buffer);
  }
  else
  {
    NSS_ARGS(args)->returnval=NSS_ARGS(args)->buf.result;
  }
  return status;
}

static nss_status_t _xnss_ldap_rpc_destr(nss_backend_t *be,void UNUSED(*args))
{
  free(be);
  return NSS_STATUS_SUCCESS;
}

static nss_backend_op_t rpc_ops[]={
  _xnss_ldap_rpc_destr,
  _xnss_ldap_endrpcent,
  _xnss_ldap_setrpcent,
  _xnss_ldap_getrpcent_r,
  _xnss_ldap_getrpcbyname_r,
  _xnss_ldap_getrpcbynumber_r
};

nss_backend_t *_nss_ldap_rpc_constr(const char UNUSED(*db_name),
                      const char UNUSED(*src_name),const char UNUSED(*cfg_args))
{
  nss_backend_t *be;
  if (!(be=(nss_backend_t *)malloc(sizeof(*be))))
    return NULL;
  be->ops=rpc_ops;
  be->n_ops=sizeof(rpc_ops)/sizeof(nss_backend_op_t);
  return (nss_backend_t *)be;
}

#endif /* NSS_FLAVOUR_SOLARIS */<|MERGE_RESOLUTION|>--- conflicted
+++ resolved
@@ -3,10 +3,7 @@
 
    Copyright (C) 2006 West Consulting
    Copyright (C) 2006, 2007, 2008, 2010 Arthur de Jong
-<<<<<<< HEAD
    Copyright (C) 2010 Symas Corporation
-=======
->>>>>>> 24fae4c5
 
    This library is free software; you can redistribute it and/or
    modify it under the terms of the GNU Lesser General Public
@@ -46,18 +43,12 @@
   return NSS_STATUS_SUCCESS;
 }
 
-<<<<<<< HEAD
 #ifdef NSS_FLAVOUR_GLIBC
 
-nss_status_t _nss_ldap_getrpcbyname_r(
-        const char *name,struct rpcent *result,char *buffer,
-        size_t buflen,int *errnop)
-=======
 /* get a rpc entry by name */
 nss_status_t _nss_ldap_getrpcbyname_r(
         const char *name,struct rpcent *result,
         char *buffer,size_t buflen,int *errnop)
->>>>>>> 24fae4c5
 {
   NSS_BYNAME(NSLCD_ACTION_RPC_BYNAME,buffer,buflen,
              name,
@@ -65,16 +56,10 @@
   return retv;
 }
 
-<<<<<<< HEAD
-nss_status_t _nss_ldap_getrpcbynumber_r(
-        int number,struct rpcent *result,char *buffer,
-        size_t buflen,int *errnop)
-=======
 /* get a rpc entry by number */
 nss_status_t _nss_ldap_getrpcbynumber_r(
         int number,struct rpcent *result,
         char *buffer,size_t buflen,int *errnop)
->>>>>>> 24fae4c5
 {
   NSS_BYINT32(NSLCD_ACTION_RPC_BYNUMBER,buffer,buflen,
               number,
@@ -91,15 +76,10 @@
   NSS_SETENT(protoentfp);
 }
 
-<<<<<<< HEAD
-nss_status_t _nss_ldap_getrpcent_r(
-        struct rpcent *result,char *buffer,size_t buflen,int *errnop)
-=======
 /* get an rpc entry from the list */
 nss_status_t _nss_ldap_getrpcent_r(
         struct rpcent *result,
         char *buffer,size_t buflen,int *errnop)
->>>>>>> 24fae4c5
 {
   NSS_GETENT(protoentfp,NSLCD_ACTION_RPC_ALL,buffer,buflen,
              read_rpcent(protoentfp,result,buffer,buflen,errnop));
