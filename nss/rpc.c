/*
   rpc.c - NSS lookup functions for rpc database

   Copyright (C) 2006 West Consulting
   Copyright (C) 2006, 2007, 2008, 2010 Arthur de Jong
   Copyright (C) 2010 Symas Corporation

   This library is free software; you can redistribute it and/or
   modify it under the terms of the GNU Lesser General Public
   License as published by the Free Software Foundation; either
   version 2.1 of the License, or (at your option) any later version.

   This library is distributed in the hope that it will be useful,
   but WITHOUT ANY WARRANTY; without even the implied warranty of
   MERCHANTABILITY or FITNESS FOR A PARTICULAR PURPOSE.  See the GNU
   Lesser General Public License for more details.

   You should have received a copy of the GNU Lesser General Public
   License along with this library; if not, write to the Free Software
   Foundation, Inc., 51 Franklin Street, Fifth Floor, Boston, MA
   02110-1301 USA
*/

#include "config.h"

#include <string.h>
#include <errno.h>

#include "prototypes.h"
#include "common.h"
#include "compat/attrs.h"

/* read a sinlge rpc entry from the stream */
static nss_status_t read_rpcent(
        TFILE *fp,struct rpcent *result,
        char *buffer,size_t buflen,int *errnop)
{
  int32_t tmpint32,tmp2int32,tmp3int32;
  size_t bufptr=0;
  READ_BUF_STRING(fp,result->r_name);
  READ_BUF_STRINGLIST(fp,result->r_aliases);
  READ_INT32(fp,result->r_number);
  return NSS_STATUS_SUCCESS;
}

#ifdef NSS_FLAVOUR_GLIBC

/* get a rpc entry by name */
nss_status_t _nss_ldap_getrpcbyname_r(
        const char *name,struct rpcent *result,
        char *buffer,size_t buflen,int *errnop)
{
  NSS_BYNAME(NSLCD_ACTION_RPC_BYNAME,buffer,buflen,
             name,
             read_rpcent(fp,result,buffer,buflen,errnop));
  return retv;
}

/* get a rpc entry by number */
nss_status_t _nss_ldap_getrpcbynumber_r(
        int number,struct rpcent *result,
        char *buffer,size_t buflen,int *errnop)
{
  NSS_BYINT32(NSLCD_ACTION_RPC_BYNUMBER,buffer,buflen,
              number,
              read_rpcent(fp,result,buffer,buflen,errnop));
  return retv;
}

/* thread-local file pointer to an ongoing request */
static __thread TFILE *rpcentfp;

/* request a stream to list all rpc entries */
nss_status_t _nss_ldap_setrpcent(int UNUSED(stayopen))
{
  NSS_SETENT(rpcentfp);
}

/* get an rpc entry from the list */
nss_status_t _nss_ldap_getrpcent_r(
        struct rpcent *result,
        char *buffer,size_t buflen,int *errnop)
{
<<<<<<< HEAD
  NSS_GETENT(protoentfp,NSLCD_ACTION_RPC_ALL,buffer,buflen,
             read_rpcent(protoentfp,result,buffer,buflen,errnop));
  return retv;
=======
  NSS_GETENT(rpcentfp,NSLCD_ACTION_RPC_ALL,
             read_rpcent(rpcentfp,result,buffer,buflen,errnop));
>>>>>>> 41808973
}

/* close the stream opened by setrpcent() above */
nss_status_t _nss_ldap_endrpcent(void)
{
<<<<<<< HEAD
  NSS_ENDENT(protoentfp);
}

#endif /* NSS_FLAVOUR_GLIBC */

#ifdef NSS_FLAVOUR_SOLARIS

static nss_status_t _nss_nslcd_getrpcbyname_r(
        const char *name,struct rpcent *result,char *buffer,
        size_t buflen,int *errnop)
{
  NSS_BYNAME(NSLCD_ACTION_RPC_BYNAME,buffer,buflen,
             name,
             read_rpcent(fp,result,buffer,buflen,errnop));
  return retv;
}

static nss_status_t _nss_nslcd_getrpcbynumber_r(
        int number,struct rpcent *result,char *buffer,
        size_t buflen,int *errnop)
{
  NSS_BYINT32(NSLCD_ACTION_RPC_BYNUMBER,buffer,buflen,
              number,
              read_rpcent(fp,result,buffer,buflen,errnop));
  return retv;
}

/* thread-local file pointer to an ongoing request */
static __thread TFILE *protoentfp;

static nss_status_t _xnss_ldap_setrpcent(nss_backend_t UNUSED(*be),void UNUSED(*args))
{
  NSS_SETENT(protoentfp);
}

static nss_status_t _nss_nslcd_getrpcent_r(
        struct rpcent *result,char *buffer,size_t buflen,int *errnop)
{
  NSS_GETENT(protoentfp,NSLCD_ACTION_RPC_ALL,buffer,buflen,
             read_rpcent(protoentfp,result,buffer,buflen,errnop));
  return retv;
}

static nss_status_t _xnss_ldap_endrpcent(nss_backend_t UNUSED(*be),void UNUSED(*args))
{
  NSS_ENDENT(protoentfp);
}

static nss_status_t _xnss_ldap_getrpcbyname_r(nss_backend_t UNUSED(*be),void *args)
{
  struct rpcent priv_rpc;
  struct rpcent *rpc=NSS_ARGS(args)->buf.result?(struct rpcent *)NSS_ARGS(args)->buf.result:&priv_rpc;
  char *buffer=NSS_ARGS(args)->buf.buffer;
  size_t buflen=NSS_ARGS(args)->buf.buflen;
  char *data_ptr;
  nss_status_t status;
  if (NSS_ARGS(args)->buf.buflen<0)
  {
    NSS_ARGS(args)->erange=1;
    return NSS_STATUS_TRYAGAIN;
  }
  status=_nss_nslcd_getrpcbyname_r(NSS_ARGS(args)->key.name,rpc,buffer,buflen,&errno);
  if (status!=NSS_STATUS_SUCCESS)
    return status;
  if (!NSS_ARGS(args)->buf.result)
  {
    /* result==NULL, return file format */
    data_ptr=(char *)malloc(buflen);
    sprintf(data_ptr,"%s %d",rpc->r_name,rpc->r_number);
    if (rpc->r_aliases)
    {
      int i;
      for (i=0; rpc->r_aliases[i]; i++)
      {
        strcat(data_ptr," ");
        strcat(data_ptr,rpc->r_aliases[i]);
      }
    }
    strcpy(buffer,data_ptr);
    free(data_ptr);
    NSS_ARGS(args)->returnval=NSS_ARGS(args)->buf.buffer;
    NSS_ARGS(args)->returnlen=strlen(NSS_ARGS(args)->buf.buffer);
  }
  else
  {
    NSS_ARGS(args)->returnval=NSS_ARGS(args)->buf.result;
  }
  return status;
}

static nss_status_t _xnss_ldap_getrpcbynumber_r(nss_backend_t UNUSED(*be),void *args)
{
  struct rpcent priv_rpc;
  struct rpcent *rpc=NSS_ARGS(args)->buf.result?(struct rpcent *)NSS_ARGS(args)->buf.result:&priv_rpc;
  int number=NSS_ARGS(args)->key.number;
  char *buffer=NSS_ARGS(args)->buf.buffer;
  size_t buflen=NSS_ARGS(args)->buf.buflen;
  char *data_ptr;
  nss_status_t status;
  if (NSS_ARGS(args)->buf.buflen<0)
  {
    NSS_ARGS(args)->erange=1;
    return NSS_STATUS_TRYAGAIN;
  }
  status=_nss_nslcd_getrpcbynumber_r(number,rpc,buffer,buflen,&errno);
  if (status!=NSS_STATUS_SUCCESS)
    return status;
  if (!NSS_ARGS(args)->buf.result)
  {
    /* result==NULL, return file format */
    data_ptr=(char *)malloc(buflen);
    sprintf(data_ptr,"%s %d",rpc->r_name,rpc->r_number);
    if (rpc->r_aliases)
    {
      int i;
      for (i=0; rpc->r_aliases[i]; i++)
      {
        strcat(data_ptr," ");
        strcat(data_ptr,rpc->r_aliases[i]);
      }
    }
    strcpy(buffer,data_ptr);
    free(data_ptr);
    NSS_ARGS(args)->returnval=NSS_ARGS(args)->buf.buffer;
    NSS_ARGS(args)->returnlen=strlen(NSS_ARGS(args)->buf.buffer);
  }
  else
  {
    NSS_ARGS(args)->returnval=NSS_ARGS(args)->buf.result;
  }
  return status;
}

static nss_status_t _xnss_ldap_getrpcent_r(nss_backend_t UNUSED(*be),void *args)
{
  struct rpcent priv_rpc;
  struct rpcent *rpc=NSS_ARGS(args)->buf.result?(struct rpcent *)NSS_ARGS(args)->buf.result:&priv_rpc;
  char *buffer=NSS_ARGS(args)->buf.buffer;
  size_t buflen=NSS_ARGS(args)->buf.buflen;
  char *data_ptr;
  nss_status_t status;
  if (NSS_ARGS(args)->buf.buflen<0)
  {
    NSS_ARGS(args)->erange=1;
    return NSS_STATUS_TRYAGAIN;
  }
  status=_nss_nslcd_getrpcent_r(rpc,buffer,buflen,&errno);
  if (status!=NSS_STATUS_SUCCESS)
    return status;
  if (!NSS_ARGS(args)->buf.result)
  {
    /* result==NULL, return file format */
    data_ptr=(char *)malloc(buflen);
    sprintf(data_ptr,"%s %d",rpc->r_name,rpc->r_number);
    if (rpc->r_aliases)
    {
      int i;
      for (i=0; rpc->r_aliases[i]; i++)
      {
        strcat(data_ptr," ");
        strcat(data_ptr,rpc->r_aliases[i]);
      }
    }
    strcpy(buffer,data_ptr);
    free(data_ptr);
    NSS_ARGS(args)->returnval=NSS_ARGS(args)->buf.buffer;
    NSS_ARGS(args)->returnlen=strlen(NSS_ARGS(args)->buf.buffer);
  }
  else
  {
    NSS_ARGS(args)->returnval=NSS_ARGS(args)->buf.result;
  }
  return status;
}

static nss_status_t _xnss_ldap_rpc_destr(nss_backend_t *be,void UNUSED(*args))
{
  free(be);
  return NSS_STATUS_SUCCESS;
}

static nss_backend_op_t rpc_ops[]={
  _xnss_ldap_rpc_destr,
  _xnss_ldap_endrpcent,
  _xnss_ldap_setrpcent,
  _xnss_ldap_getrpcent_r,
  _xnss_ldap_getrpcbyname_r,
  _xnss_ldap_getrpcbynumber_r
};

nss_backend_t *_nss_ldap_rpc_constr(const char UNUSED(*db_name),
                      const char UNUSED(*src_name),const char UNUSED(*cfg_args))
{
  nss_backend_t *be;
  if (!(be=(nss_backend_t *)malloc(sizeof(*be))))
    return NULL;
  be->ops=rpc_ops;
  be->n_ops=sizeof(rpc_ops)/sizeof(nss_backend_op_t);
  return (nss_backend_t *)be;
}

#endif /* NSS_FLAVOUR_SOLARIS */
=======
  NSS_ENDENT(rpcentfp);
}
>>>>>>> 41808973
<|MERGE_RESOLUTION|>--- conflicted
+++ resolved
@@ -81,21 +81,15 @@
         struct rpcent *result,
         char *buffer,size_t buflen,int *errnop)
 {
-<<<<<<< HEAD
-  NSS_GETENT(protoentfp,NSLCD_ACTION_RPC_ALL,buffer,buflen,
-             read_rpcent(protoentfp,result,buffer,buflen,errnop));
-  return retv;
-=======
-  NSS_GETENT(rpcentfp,NSLCD_ACTION_RPC_ALL,
+  NSS_GETENT(rpcentfp,NSLCD_ACTION_RPC_ALL,buffer,buflen,
              read_rpcent(rpcentfp,result,buffer,buflen,errnop));
->>>>>>> 41808973
+  return retv;
 }
 
 /* close the stream opened by setrpcent() above */
 nss_status_t _nss_ldap_endrpcent(void)
 {
-<<<<<<< HEAD
-  NSS_ENDENT(protoentfp);
+  NSS_ENDENT(rpcentfp);
 }
 
 #endif /* NSS_FLAVOUR_GLIBC */
@@ -123,24 +117,24 @@
 }
 
 /* thread-local file pointer to an ongoing request */
-static __thread TFILE *protoentfp;
+static __thread TFILE *rpcentfp;
 
 static nss_status_t _xnss_ldap_setrpcent(nss_backend_t UNUSED(*be),void UNUSED(*args))
 {
-  NSS_SETENT(protoentfp);
+  NSS_SETENT(rpcentfp);
 }
 
 static nss_status_t _nss_nslcd_getrpcent_r(
         struct rpcent *result,char *buffer,size_t buflen,int *errnop)
 {
-  NSS_GETENT(protoentfp,NSLCD_ACTION_RPC_ALL,buffer,buflen,
-             read_rpcent(protoentfp,result,buffer,buflen,errnop));
+  NSS_GETENT(rpcentfp,NSLCD_ACTION_RPC_ALL,buffer,buflen,
+             read_rpcent(rpcentfp,result,buffer,buflen,errnop));
   return retv;
 }
 
 static nss_status_t _xnss_ldap_endrpcent(nss_backend_t UNUSED(*be),void UNUSED(*args))
 {
-  NSS_ENDENT(protoentfp);
+  NSS_ENDENT(rpcentfp);
 }
 
 static nss_status_t _xnss_ldap_getrpcbyname_r(nss_backend_t UNUSED(*be),void *args)
@@ -296,8 +290,4 @@
   return (nss_backend_t *)be;
 }
 
-#endif /* NSS_FLAVOUR_SOLARIS */
-=======
-  NSS_ENDENT(rpcentfp);
-}
->>>>>>> 41808973
+#endif /* NSS_FLAVOUR_SOLARIS */