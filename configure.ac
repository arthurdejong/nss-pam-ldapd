--- conflicted
+++ resolved
@@ -301,8 +301,6 @@
 # check for support for the struct ether_addr structure
 AC_CHECK_TYPES(struct ether_addr,,,[
     #include <sys/types.h>
-<<<<<<< HEAD
-=======
     #include <sys/socket.h>
     #include <net/if.h>
     #include <netinet/in.h>
@@ -315,7 +313,6 @@
 AC_CHECK_FUNCS(ether_aton ether_ntoa ether_aton_r ether_ntoa_r)
 AC_CHECK_DECLS([ether_aton,ether_ntoa],,,[
     #include <sys/types.h>
->>>>>>> fc416e8a
     #include <sys/socket.h>
     #include <net/if.h>
     #include <netinet/in.h>
@@ -420,14 +417,10 @@
   AC_MSG_CHECKING([which NSS maps to build])
   if test "x$with_nss_maps" = "xall"
   then
-<<<<<<< HEAD
     case "$with_nss_flavour" in
-      glibc)   with_nss_ldap_maps="aliases,ethers,group,hosts,netgroup,networks,passwd,protocols,rpc,services,shadow" ;;
-      solaris) with_nss_ldap_maps="ethers,group,hosts,netgroup,networks,passwd,protocols,rpc,services,shadow" ;;
+      glibc)   with_nss_maps="aliases,ethers,group,hosts,netgroup,networks,passwd,protocols,rpc,services,shadow" ;;
+      solaris) with_nss_maps="ethers,group,hosts,netgroup,networks,passwd,protocols,rpc,services,shadow" ;;
     esac
-=======
-    with_nss_maps="aliases,ethers,group,hosts,netgroup,networks,passwd,protocols,rpc,services,shadow"
->>>>>>> fc416e8a
   fi
   AC_MSG_RESULT($with_nss_maps)
   NSS_MODULE_OBJS="`echo "$with_nss_maps " | sed 's/,/ /g;s/  */.$(OBJEXT) /g'`"
@@ -560,21 +553,6 @@
   # replace ether_aton_r() and ether_ntoa_r() if they are not found
   AC_CHECK_FUNCS(ether_aton_r ether_ntoa_r,,[AC_LIBOBJ(ether)])
 
-<<<<<<< HEAD
-  # check requirements for our replacement functions
-  AC_CHECK_FUNCS(ether_ntoa ether_aton)
-  AC_CHECK_DECLS([ether_ntoa,ether_aton],,,[
-      #include <sys/types.h>
-      #include <sys/socket.h>
-      #include <net/if.h>
-      #include <netinet/in.h>
-      #include <netinet/if_ether.h>
-      #ifdef HAVE_NETINET_ETHER_H
-      #include <netinet/ether.h>
-      #endif])
-
-=======
->>>>>>> fc416e8a
   # check to see if struct sockaddr_storage is defined
   AC_CHECK_TYPE(struct sockaddr_storage,,
       AC_DEFINE(sockaddr_storage,sockaddr_in,[Define to `sockaddr_in' if not defined elsewhere.]),[
